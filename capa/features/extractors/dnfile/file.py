--- conflicted
+++ resolved
@@ -8,27 +8,14 @@
 
 from __future__ import annotations
 
-from typing import TYPE_CHECKING, Tuple, Iterator
+from typing import Tuple, Iterator
 
-if TYPE_CHECKING:
-    import dnfile
-<<<<<<< HEAD
-    from capa.features.common import Feature, Format, String, Characteristic
-    from capa.features.file import Import, FunctionName
-    from capa.features.address import Address
-=======
-    from capa.features.common import (
-        Feature,
-        Format,
-        String,
-        Characteristic,
-        Namespace,
-        Class,
-    )
->>>>>>> 6cb4493b
+import dnfile
 
-import capa.features.extractors
+import capa.features.extractors.dotnetfile
 from capa.features.file import Import, FunctionName
+from capa.features.common import Class, Format, String, Feature, Namespace, Characteristic
+from capa.features.address import Address
 
 
 def extract_file_import_names(pe: dnfile.dnPE) -> Iterator[Tuple[Import, Address]]:
@@ -47,21 +34,16 @@
     yield from capa.features.extractors.dotnetfile.extract_file_strings(pe=pe)
 
 
-<<<<<<< HEAD
-def extract_mixed_mode_characteristic_features(pe: dnfile.dnPE) -> Iterator[Tuple[Characteristic, Address]]:
-    yield from capa.features.extractors.dotnetfile.extract_mixed_mode_characteristic_features(pe=pe)
-=======
-def extract_file_mixed_mode_characteristic_features(pe: dnfile.dnPE) -> Iterator[Tuple[Characteristic, int]]:
+def extract_file_mixed_mode_characteristic_features(pe: dnfile.dnPE) -> Iterator[Tuple[Characteristic, Address]]:
     yield from capa.features.extractors.dotnetfile.extract_file_mixed_mode_characteristic_features(pe=pe)
 
 
-def extract_file_namespace_features(pe: dnfile.dnPE) -> Iterator[Tuple[Namespace, int]]:
+def extract_file_namespace_features(pe: dnfile.dnPE) -> Iterator[Tuple[Namespace, Address]]:
     yield from capa.features.extractors.dotnetfile.extract_file_namespace_features(pe=pe)
 
 
-def extract_file_class_features(pe: dnfile.dnPE) -> Iterator[Tuple[Class, int]]:
+def extract_file_class_features(pe: dnfile.dnPE) -> Iterator[Tuple[Class, Address]]:
     yield from capa.features.extractors.dotnetfile.extract_file_class_features(pe=pe)
->>>>>>> 6cb4493b
 
 
 def extract_features(pe: dnfile.dnPE) -> Iterator[Tuple[Feature, Address]]:
