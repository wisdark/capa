import vivisect.const

from capa.features import Characteristic
from capa.features.extractors import loops


def interface_extract_function_XXX(f):
    """
    parse features from the given function.

    args:
      f (viv_utils.Function): the function to process.

    yields:
      (Feature, int): the feature and the address at which its found.
    """
    yield NotImplementedError("feature"), NotImplementedError("virtual address")


def get_switches(vw):
    """
    caching accessor to vivisect workspace switch constructs.
    """
    if "switches" in vw.metadata:
        return vw.metadata["switches"]
    else:
        # addresses of switches in the program
        switches = set()

        for case_va, _ in filter(lambda t: "case" in t[1], vw.getNames()):
            # assume that the xref to a case location is a switch construct
            for switch_va, _, _, _ in vw.getXrefsTo(case_va):
                switches.add(switch_va)

        vw.metadata["switches"] = switches
        return switches


def get_functions_with_switch(vw):
    if "functions_with_switch" in vw.metadata:
        return vw.metadata["functions_with_switch"]
    else:
        functions = set()
        for switch in get_switches(vw):
            functions.add(vw.getFunction(switch))
        vw.metadata["functions_with_switch"] = functions
        return functions


def extract_function_switch(f):
    """
    parse if a function contains a switch statement based on location names
    method can be optimized
    """
    if f.va in get_functions_with_switch(f.vw):
<<<<<<< HEAD
        yield Characteristic("switch", True), f.va
=======
        yield Characteristic('switch'), f.va
>>>>>>> acbcd0c4


def extract_function_calls_to(f):
    for src, _, _, _ in f.vw.getXrefsTo(f.va, rtype=vivisect.const.REF_CODE):
<<<<<<< HEAD
        yield Characteristic("calls to", True), src
=======
        yield Characteristic('calls to'), src
>>>>>>> acbcd0c4


def extract_function_loop(f):
    """
    parse if a function has a loop
    """
    edges = []

    for bb in f.basic_blocks:
        if len(bb.instructions) > 0:
            for bva, bflags in bb.instructions[-1].getBranches():
                if bflags & vivisect.envi.BR_COND or bflags & vivisect.envi.BR_FALL or bflags & vivisect.envi.BR_TABLE:
                    edges.append((bb.va, bva))

    if edges and loops.has_loop(edges):
<<<<<<< HEAD
        yield Characteristic("loop", True), f.va
=======
        yield Characteristic('loop'), f.va
>>>>>>> acbcd0c4


def extract_features(f):
    """
    extract features from the given function.

    args:
      f (viv_utils.Function): the function from which to extract features

    yields:
      Feature, set[VA]: the features and their location found in this function.
    """
    for func_handler in FUNCTION_HANDLERS:
        for feature, va in func_handler(f):
            yield feature, va


FUNCTION_HANDLERS = (extract_function_switch, extract_function_calls_to, extract_function_loop)<|MERGE_RESOLUTION|>--- conflicted
+++ resolved
@@ -53,20 +53,12 @@
     method can be optimized
     """
     if f.va in get_functions_with_switch(f.vw):
-<<<<<<< HEAD
-        yield Characteristic("switch", True), f.va
-=======
         yield Characteristic('switch'), f.va
->>>>>>> acbcd0c4
 
 
 def extract_function_calls_to(f):
     for src, _, _, _ in f.vw.getXrefsTo(f.va, rtype=vivisect.const.REF_CODE):
-<<<<<<< HEAD
-        yield Characteristic("calls to", True), src
-=======
         yield Characteristic('calls to'), src
->>>>>>> acbcd0c4
 
 
 def extract_function_loop(f):
@@ -82,11 +74,7 @@
                     edges.append((bb.va, bva))
 
     if edges and loops.has_loop(edges):
-<<<<<<< HEAD
-        yield Characteristic("loop", True), f.va
-=======
         yield Characteristic('loop'), f.va
->>>>>>> acbcd0c4
 
 
 def extract_features(f):
