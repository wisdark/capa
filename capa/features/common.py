--- conflicted
+++ resolved
@@ -10,15 +10,11 @@
 import codecs
 import logging
 import collections
-<<<<<<< HEAD
-from typing import Set, Dict, List, Union
-=======
 from typing import TYPE_CHECKING, Set, Dict, List, Union
 
 if TYPE_CHECKING:
     # circular import, otherwise
     import capa.engine
->>>>>>> 6c8d246a
 
 import capa.perf
 import capa.features
@@ -150,11 +146,7 @@
     def __repr__(self):
         return str(self)
 
-<<<<<<< HEAD
-    def evaluate(self, ctx: Dict["Feature", Set[int]]) -> "Result":
-=======
     def evaluate(self, ctx: Dict["Feature", Set[int]]) -> Result:
->>>>>>> 6c8d246a
         capa.perf.counters["evaluate.feature"] += 1
         capa.perf.counters["evaluate.feature." + self.name] += 1
         return Result(self in ctx, self, [], locations=ctx.get(self, []))
