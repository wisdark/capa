--- conflicted
+++ resolved
@@ -111,12 +111,8 @@
             args.sample, args.format, args.os, capa.main.BACKEND_VIV, sig_paths, should_save_workspace=False
         )
 
-<<<<<<< HEAD
     assert isinstance(extractor, StaticFeatureExtractor)
-    with tqdm.tqdm(total=args.number * args.repeat) as pbar:
-=======
     with tqdm.tqdm(total=args.number * args.repeat, leave=False) as pbar:
->>>>>>> 4a290251
 
         def do_iteration():
             capa.perf.reset()
